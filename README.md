--- conflicted
+++ resolved
@@ -14,11 +14,7 @@
 ## Install the CLI
 
 ```
-<<<<<<< HEAD
-$ go get github.com/kaleido-io/firefly-cli/...
-=======
-$ go get github.com/kaleido-io/firefly-cli
->>>>>>> 4b2d8c3f
+$ go get github.com/kaleido-io/firefly-cli/ff
 ```
 
 ## Create a new stack
