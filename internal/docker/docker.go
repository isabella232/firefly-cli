--- conflicted
+++ resolved
@@ -42,11 +42,13 @@
 	return RunDockerCommand(".", verbose, verbose, "volume", "remove", volumeName)
 }
 
-<<<<<<< HEAD
 func CopyFromContainer(containerName string, sourcePath string, destPath string, verbose bool) error {
 	if err := RunDockerCommand(".", verbose, verbose, "cp", containerName+":"+sourcePath, destPath); err != nil {
 		return err
-=======
+	}
+	return nil
+}
+
 func RunDockerCommandRetry(workingDir string, showCommand bool, pipeStdout bool, retries int, command ...string) error {
 	attempt := 0
 	for {
@@ -58,7 +60,6 @@
 			return err
 		}
 		break
->>>>>>> 88b65823
 	}
 	return nil
 }
