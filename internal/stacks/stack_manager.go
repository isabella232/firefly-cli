--- conflicted
+++ resolved
@@ -380,14 +380,14 @@
 		OrgName:                 options.OrgNames[index],
 		NodeName:                options.NodeNames[index],
 	}
-<<<<<<< HEAD
-	for i := range options.TokenProviders {
-		member.ExposedTokensPorts = append(member.ExposedTokensPorts, 8+i)
-=======
-
+	nextPort := serviceBase + 8
 	if options.PrometheusEnabled {
-		member.ExposedFireflyMetricsPort = serviceBase + 9
->>>>>>> 952932e4
+		member.ExposedFireflyMetricsPort = nextPort
+		nextPort++
+	}
+	for range options.TokenProviders {
+		member.ExposedTokensPorts = append(member.ExposedTokensPorts, nextPort)
+		nextPort++
 	}
 	return member
 }
@@ -740,17 +740,9 @@
 
 func (s *StackManager) patchConfigAndRestartFireflyNodes(verbose bool) error {
 	for _, member := range s.Stack.Members {
-		configPayload := map[string]interface{}{
-			"preInit": false,
-		}
 		s.Log.Info(fmt.Sprintf("applying configuration changes to %s", member.ID))
-<<<<<<< HEAD
 		configRecordUrl := fmt.Sprintf("http://localhost:%d/admin/api/v1/config/records/admin.preInit", member.ExposedFireflyAdminPort)
 		if err := core.RequestWithRetry("PUT", configRecordUrl, "false", nil); err != nil && err != io.EOF {
-=======
-		configRecordUrl := fmt.Sprintf("http://localhost:%d/admin/api/v1/config/records/admin", member.ExposedFireflyAdminPort)
-		if err := core.RequestWithRetry("PUT", configRecordUrl, configPayload, nil); err != nil && err != io.EOF {
->>>>>>> 952932e4
 			return err
 		}
 		resetUrl := fmt.Sprintf("http://localhost:%d/admin/api/v1/config/reset", member.ExposedFireflyAdminPort)
