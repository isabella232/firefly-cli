--- conflicted
+++ resolved
@@ -30,36 +30,6 @@
 }
 
 type Member struct {
-<<<<<<< HEAD
-	ID                      string `json:"id,omitempty"`
-	Index                   *int   `json:"index,omitempty"`
-	Address                 string `json:"address,omitempty"`
-	PrivateKey              string `json:"privateKey,omitempty"`
-	ExposedFireflyPort      int    `json:"exposedFireflyPort,omitempty"`
-	ExposedFireflyAdminPort int    `json:"exposedFireflyAdminPort,omitempty"`
-	ExposedConnectorPort    int    `json:"exposedConnectorPort,omitempty"`
-	ExposedPostgresPort     int    `json:"exposedPostgresPort,omitempty"`
-	ExposedDataexchangePort int    `json:"exposedDataexchangePort,omitempty"`
-	ExposedIPFSApiPort      int    `json:"exposedIPFSApiPort,omitempty"`
-	ExposedIPFSGWPort       int    `json:"exposedIPFSGWPort,omitempty"`
-	ExposedUIPort           int    `json:"exposedUiPort,omitempty"`
-	ExposedTokensPorts      []int  `json:"exposedTokensPorts,omitempty"`
-	External                bool   `json:"external,omitempty"`
-	OrgName                 string `json:"orgName,omitempty"`
-	NodeName                string `json:"nodeName,omitempty"`
-}
-
-type TokenProvider string
-
-type TokenProviders []TokenProvider
-
-func (tps TokenProviders) Strings() []string {
-	ret := make([]string, len(tps))
-	for i, t := range tps {
-		ret[i] = string(t)
-	}
-	return ret
-=======
 	ID                        string `json:"id,omitempty"`
 	Index                     *int   `json:"index,omitempty"`
 	Address                   string `json:"address,omitempty"`
@@ -73,9 +43,20 @@
 	ExposedIPFSApiPort        int    `json:"exposedIPFSApiPort,omitempty"`
 	ExposedIPFSGWPort         int    `json:"exposedIPFSGWPort,omitempty"`
 	ExposedUIPort             int    `json:"exposedUiPort,omitempty"`
-	ExposedTokensPort         int    `json:"exposedTokensPort,omitempty"`
+	ExposedTokensPorts        []int  `json:"exposedTokensPorts,omitempty"`
 	External                  bool   `json:"external,omitempty"`
 	OrgName                   string `json:"orgName,omitempty"`
 	NodeName                  string `json:"nodeName,omitempty"`
->>>>>>> 952932e4
+}
+
+type TokenProvider string
+
+type TokenProviders []TokenProvider
+
+func (tps TokenProviders) Strings() []string {
+	ret := make([]string, len(tps))
+	for i, t := range tps {
+		ret[i] = string(t)
+	}
+	return ret
 }